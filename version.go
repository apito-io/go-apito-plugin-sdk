package sdk

// Version represents the current version of the Apito Plugin SDK
<<<<<<< HEAD
const Version = "0.1.15"
=======
const Version = "0.1.16"
>>>>>>> d48dc380

// GetVersion returns the current SDK version
func GetVersion() string {
	return Version
}<|MERGE_RESOLUTION|>--- conflicted
+++ resolved
@@ -1,11 +1,7 @@
 package sdk
 
 // Version represents the current version of the Apito Plugin SDK
-<<<<<<< HEAD
-const Version = "0.1.15"
-=======
-const Version = "0.1.16"
->>>>>>> d48dc380
+const Version = "0.1.17"
 
 // GetVersion returns the current SDK version
 func GetVersion() string {
