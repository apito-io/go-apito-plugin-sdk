--- conflicted
+++ resolved
@@ -5,8 +5,7 @@
 The format is based on [Keep a Changelog](https://keepachangelog.com/en/1.0.0/),
 and this project adheres to [Semantic Versioning](https://semver.org/spec/v2.0.0.html).
 
-<<<<<<< HEAD
-## [0.1.15] - 2025-01-30
+## [0.1.17] - 2025-01-30
 
 ### Added
 
@@ -52,48 +51,6 @@
 - **Type Safety**: Maintains strong typing for object array responses
 - **Documentation**: Complete examples and usage patterns included
 
-## [0.1.14] - 2025-01-26
-
-### Enhanced
-
-- **Comprehensive Health Check System**: Significantly upgraded the built-in health check functionality
-- **Custom Health Checks**: Added `RegisterHealthCheck()` and `RegisterHealthChecks()` methods for plugin-specific health monitoring
-- **Runtime Metrics**: Enhanced health check response includes runtime information (memory usage, goroutines, GC cycles, Go version)
-- **Plugin Statistics**: Added detailed statistics about registered queries, mutations, REST APIs, functions, and object types
-- **Environment Information**: Health check now reports PID, hostname, OS, and architecture information
-- **Degraded Status Detection**: Smart status monitoring that detects degraded states from custom health checks
-- **Flexible Health Check API**: New `HealthCheckFunc` type allows plugins to implement custom health monitoring logic
-
-### Added
-
-- **New Types**: `HealthCheckFunc` for custom health check implementations
-- **Runtime Monitoring**: Memory stats, goroutine count, garbage collection metrics
-- **Status Aggregation**: Overall plugin status based on all health check results
-- **Error Handling**: Proper error handling and reporting for failed health checks
-
-### Technical Features
-
-- **Zero Breaking Changes**: All enhancements are backward compatible
-- **Automatic Registration**: Built-in health check is automatically registered as `health_check` function
-- **Rich Response Format**: Health check returns comprehensive JSON with categorized information
-- **Context Support**: All health checks receive context for timeout and cancellation support
-
-### Usage Example
-
-```go
-// Register a custom health check
-plugin.RegisterHealthCheck(func(ctx context.Context) (map[string]interface{}, error) {
-    // Check database connectivity, external services, etc.
-    return map[string]interface{}{
-        "status": "healthy",
-        "database_connection": "active",
-        "last_backup": time.Now().Unix(),
-    }, nil
-})
-
-// The health_check function will now include your custom checks
-// Call via GraphQL function or REST API
-=======
 ## [0.1.16] - 2024-12-28
 
 ### Added
@@ -119,31 +76,17 @@
 - **Size Handling**: Proper handling of file sizes as both `int64` and `float64` from JSON
 - **Debug Logging**: Comprehensive logging with 📁, 📄, 🔍, 📦 emoji indicators for easy debugging
 
-### File Upload Example
+## [0.1.14] - 2025-01-26
 
-```go
-// Register endpoint with file upload support
-plugin.RegisterRESTAPI(sdk.POSTEndpoint("/share/invoice", "Upload invoice PDF").
-    WithFileUpload("pdf", "Invoice PDF file", map[string]interface{}{
-        "customer_phone": sdk.StringSchema("Customer phone number"),
-        "invoice_no":     sdk.StringSchema("Invoice number"),
-        "order_id":       sdk.StringSchema("Order ID"),
-    }).Build(), shareInvoiceHandler)
+### Enhanced
 
-// In handler function
-func shareInvoiceHandler(ctx context.Context, args map[string]interface{}) (interface{}, error) {
-    // Extract file content (handles both []byte and base64 automatically)
-    fileContent := sdk.GetFileUploadBytes(args, "pdf")
-    filename, contentType, size := sdk.GetFileUploadInfo(args, "pdf")
-
-    // Extract form fields
-    customerPhone := sdk.GetMultipartFormValue(args, "customer_phone")
-
-    // Process file upload...
-    return uploadResponse, nil
-}
->>>>>>> d48dc380
-```
+- **Comprehensive Health Check System**: Significantly upgraded the built-in health check functionality
+- **Custom Health Checks**: Added `RegisterHealthCheck()` and `RegisterHealthChecks()` methods for plugin-specific health monitoring
+- **Runtime Metrics**: Enhanced health check response includes runtime information (memory usage, goroutines, GC cycles, Go version)
+- **Plugin Statistics**: Added detailed statistics about registered queries, mutations, REST APIs, functions, and object types
+- **Environment Information**: Health check now reports PID, hostname, OS, and architecture information
+- **Degraded Status Detection**: Smart status monitoring that detects degraded states from custom health checks
+- **Flexible Health Check API**: New `HealthCheckFunc` type allows plugins to implement custom health monitoring logic
 
 ## [0.1.13] - 2024-01-11
 
